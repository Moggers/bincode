--- conflicted
+++ resolved
@@ -14,12 +14,7 @@
 use bincode::refbox::{RefBox, StrBox, SliceBox};
 
 use bincode::SizeLimit::{self, Infinite, Bounded};
-<<<<<<< HEAD
-use bincode::rustc_serialize::{encode, decode, decode_from, DecodingError};
-use bincode::serde::{serialize, deserialize, deserialize_from, Error, Result};
-=======
-use bincode::{serialize, serialized_size, deserialize, deserialize_from, DeserializeError, DeserializeResult};
->>>>>>> ff3dab84
+use bincode::{serialize, serialized_size, deserialize, deserialize_from, Error, Result};
 
 fn proxy_encode<V>(element: &V, size_limit: SizeLimit) -> Vec<u8>
     where V: serde::Serialize + serde::Deserialize + PartialEq + Debug + 'static
@@ -243,11 +238,11 @@
 #[test]
 fn too_big_deserialize() {
     let serialized = vec![0,0,0,3];
-    let deserialized: Result<u32, _> = deserialize_from(&mut &serialized[..], Bounded(3));
+    let deserialized: Result<u32> = deserialize_from(&mut &serialized[..], Bounded(3));
     assert!(deserialized.is_err());
 
     let serialized = vec![0,0,0,3];
-    let deserialized: Result<u32, _> = deserialize_from(&mut &serialized[..], Bounded(4));
+    let deserialized: Result<u32> = deserialize_from(&mut &serialized[..], Bounded(4));
     assert!(deserialized.is_ok());
 }
 
@@ -262,17 +257,6 @@
 }
 
 #[test]
-<<<<<<< HEAD
-fn too_big_char_decode() {
-    let encoded = vec![0x41];
-    let decoded: Result<char> = decode_from(&mut &encoded[..], Bounded(1));
-    assert!(decoded.is_ok());
-    assert_eq!(decoded.unwrap(), 'A');
-}
-
-#[test]
-=======
->>>>>>> ff3dab84
 fn too_big_char_deserialize() {
     let serialized = vec![0x41];
     let deserialized: Result<char> = deserialize_from(&mut &serialized[..], Bounded(1));
@@ -416,55 +400,4 @@
     let s = serialize(&data, Infinite).unwrap();
     let s2 = serialize(&Bytes::new(data), Infinite).unwrap();
     assert_eq!(s, s2);
-}
-<<<<<<< HEAD
-
-#[test]
-fn test_manual_enum_encoding() {
-    #[derive(PartialEq)]
-    enum Enumeration {
-        Variant1,
-        Variant2 { val: u64 }
-    }
-
-    impl Encodable for Enumeration {
-        fn encode<S: Encoder>(&self, s: &mut S) -> result::Result<(), S::Error> {
-            s.emit_enum("Enumeration", |s| {
-                match *self {
-                    Enumeration::Variant1 => {
-                        s.emit_enum_variant("Variant1", 0, 0, |_| Ok(()))
-                    },
-                    Enumeration::Variant2 { val } => {
-                        s.emit_enum_struct_variant("Variant2", 1, 1, |s| {
-                            s.emit_enum_struct_variant_field("val", 0, |s| s.emit_u64(val))
-                        })
-                    }
-                }
-            })
-        }
-    }
-
-    impl Decodable for Enumeration {
-        fn decode<D: Decoder>(s: &mut D) -> result::Result<Self, D::Error> {
-            s.read_enum("Enumeration", |s| {
-                s.read_enum_struct_variant(&["Variant1", "Variant2"], |s, num| {
-                    match num {
-                        0 => Ok(Enumeration::Variant1),
-                        1 => Ok(Enumeration::Variant2 { val: try!(s.read_u64()) }),
-                        _ => Err(s.error("Unknown enum variant"))
-                    }
-                })
-            })
-        }
-    }
-
-    let encoded = bincode::rustc_serialize::encode(&Enumeration::Variant1, Infinite).unwrap();
-    let decoded: Enumeration = decode(&encoded[..]).unwrap();
-    assert!(decoded == Enumeration::Variant1);
-
-    let encoded = bincode::rustc_serialize::encode(&Enumeration::Variant2 { val: 42 }, Infinite).unwrap();
-    let decoded: Enumeration = decode(&encoded[..]).unwrap();
-    assert!(decoded == Enumeration::Variant2 { val: 42 });
-}
-=======
->>>>>>> ff3dab84
+}