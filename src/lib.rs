--- conflicted
+++ resolved
@@ -2,13 +2,8 @@
 #![crate_type = "rlib"]
 #![crate_type = "dylib"]
 
-<<<<<<< HEAD
-#![feature(old_io, hash, core)]
-
 #![doc(html_logo_url = "./icon.png")]
-=======
 #![feature(hash, core, io, unicode, collections)]
->>>>>>> ae62b9ff
 
 extern crate "rustc-serialize" as rustc_serialize;
 extern crate byteorder;
