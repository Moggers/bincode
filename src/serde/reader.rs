use std::io::Read;

use byteorder::{BigEndian, ReadBytesExt};
use serde_crate as serde;
use serde_crate::de::value::ValueDeserializer;
use serde_crate::de::Error as DeError;
use ::SizeLimit;
use super::{Result, Error, ErrorKind, InvalidEncoding};

/// A Deserializer that reads bytes from a buffer.
///
/// This struct should rarely be used.
/// In most cases, prefer the `decode_from` function.
///
/// ```rust,ignore
/// let d = Deserializer::new(&mut some_reader, SizeLimit::new());
/// serde::Deserialize::deserialize(&mut deserializer);
/// let bytes_read = d.bytes_read();
/// ```
pub struct Deserializer<R> {
    reader: R,
    size_limit: SizeLimit,
    read: u64
}

impl<R: Read> Deserializer<R> {
    pub fn new(r: R, size_limit: SizeLimit) -> Deserializer<R> {
        Deserializer {
            reader: r,
            size_limit: size_limit,
            read: 0
        }
    }

    /// Returns the number of bytes read from the contained Reader.
    pub fn bytes_read(&self) -> u64 {
        self.read
    }

    fn read_bytes(&mut self, count: u64) -> Result<()> {
        self.read += count;
        match self.size_limit {
            SizeLimit::Infinite => Ok(()),
            SizeLimit::Bounded(x) if self.read <= x => Ok(()),
            SizeLimit::Bounded(_) => Err(ErrorKind::SizeLimit.into())
        }
    }

    fn read_type<T>(&mut self) -> Result<()> {
        use std::mem::size_of;
        self.read_bytes(size_of::<T>() as u64)
    }

    fn read_string(&mut self) -> Result<String> {
        let len = try!(serde::Deserialize::deserialize(&mut *self));
        try!(self.read_bytes(len));

        let mut buffer = Vec::new();
        try!(self.reader.by_ref().take(len as u64).read_to_end(&mut buffer));

        String::from_utf8(buffer).map_err(|err|
            ErrorKind::InvalidEncoding(InvalidEncoding {
                desc: "error while decoding utf8 string",
                detail: Some(format!("Deserialize error: {}", err))
            }).into())
    }
}

macro_rules! impl_nums {
    ($ty:ty, $dser_method:ident, $visitor_method:ident, $reader_method:ident) => {
        #[inline]
        fn $dser_method<V>(self, visitor: V) -> Result<V::Value>
            where V: serde::de::Visitor,
        {
            try!(self.read_type::<$ty>());
            let value = try!(self.reader.$reader_method::<BigEndian>());
            visitor.$visitor_method(value)
        }
    }
}


impl<'a, R: Read> serde::Deserializer for &'a mut Deserializer<R> {
    type Error = Error;

    #[inline]
    fn deserialize<V>(self, _visitor: V) -> Result<V::Value>
        where V: serde::de::Visitor,
    {
        let message = "bincode does not support Deserializer::deserialize";
        Err(Error::custom(message))
    }

    fn deserialize_bool<V>(self, visitor: V) -> Result<V::Value>
        where V: serde::de::Visitor,
    {
        let value: u8 = try!(serde::Deserialize::deserialize(self));
        match value {
            1 => visitor.visit_bool(true),
            0 => visitor.visit_bool(false),
            value => {
                Err(ErrorKind::InvalidEncoding(InvalidEncoding {
                    desc: "invalid u8 when decoding bool",
                    detail: Some(format!("Expected 0 or 1, got {}", value))
                }).into())
            }
        }
    }

    impl_nums!(u16, deserialize_u16, visit_u16, read_u16);
    impl_nums!(u32, deserialize_u32, visit_u32, read_u32);
    impl_nums!(u64, deserialize_u64, visit_u64, read_u64);
    impl_nums!(i16, deserialize_i16, visit_i16, read_i16);
    impl_nums!(i32, deserialize_i32, visit_i32, read_i32);
    impl_nums!(i64, deserialize_i64, visit_i64, read_i64);
    impl_nums!(f32, deserialize_f32, visit_f32, read_f32);
    impl_nums!(f64, deserialize_f64, visit_f64, read_f64);


    #[inline]
    fn deserialize_u8<V>(self, visitor: V) -> Result<V::Value>
        where V: serde::de::Visitor,
    {
        try!(self.read_type::<u8>());
        visitor.visit_u8(try!(self.reader.read_u8()))
    }

    #[inline]
    fn deserialize_i8<V>(self, visitor: V) -> Result<V::Value>
        where V: serde::de::Visitor,
    {
        try!(self.read_type::<i8>());
        visitor.visit_i8(try!(self.reader.read_i8()))
    }

    fn deserialize_unit<V>(self, visitor: V) -> Result<V::Value>
        where V: serde::de::Visitor,
    {
        visitor.visit_unit()
    }

    fn deserialize_char<V>(self, visitor: V) -> Result<V::Value>
        where V: serde::de::Visitor,
    {
        use std::str;

        let error = ErrorKind::InvalidEncoding(InvalidEncoding {
            desc: "Invalid char encoding",
            detail: None
        }).into();

        let mut buf = [0];

        let _ = try!(self.reader.read(&mut buf[..]));
        let first_byte = buf[0];
        let width = utf8_char_width(first_byte);
        if width == 1 { return visitor.visit_char(first_byte as char) }
        if width == 0 { return Err(error)}

        let mut buf = [first_byte, 0, 0, 0];
        {
            let mut start = 1;
            while start < width {
                match try!(self.reader.read(&mut buf[start .. width])) {
                    n if n == width - start => break,
                    n if n < width - start => { start += n; }
                    _ => return Err(error)
                }
            }
        }

        let res = try!(match str::from_utf8(&buf[..width]).ok() {
            Some(s) => Ok(s.chars().next().unwrap()),
            None => Err(error)
        });

        visitor.visit_char(res)
    }

    fn deserialize_str<V>(self, visitor: V) -> Result<V::Value>
        where V: serde::de::Visitor,
    {
        visitor.visit_str(&try!(self.read_string()))
    }

    fn deserialize_string<V>(self, visitor: V) -> Result<V::Value>
        where V: serde::de::Visitor,
    {
        visitor.visit_string(try!(self.read_string()))
    }

    fn deserialize_bytes<V>(self, visitor: V) -> Result<V::Value>
        where V: serde::de::Visitor,
    {
        self.deserialize_seq(visitor)
    }

    fn deserialize_byte_buf<V>(self, visitor: V) -> Result<V::Value>
        where V: serde::de::Visitor,
    {
        self.deserialize_seq(visitor)
    }

    fn deserialize_enum<V>(self,
                     _enum: &'static str,
                     _variants: &'static [&'static str],
                     visitor: V) -> Result<V::Value>
        where V: serde::de::Visitor,
    {
        impl<'a, R: Read + 'a> serde::de::EnumVisitor for &'a mut Deserializer<R> {
            type Error = Error;
            type Variant = Self;

            fn visit_variant_seed<V>(self, seed: V) -> Result<(V::Value, Self::Variant)>
                where V: serde::de::DeserializeSeed,
            {
                let idx: u32 = try!(serde::de::Deserialize::deserialize(&mut *self));
                let val: Result<_> = seed.deserialize(idx.into_deserializer());
                Ok((try!(val), self))
            }
        }

        visitor.visit_enum(self)
    }
    
    fn deserialize_tuple<V>(self,
                      _len: usize,
                      visitor: V) -> Result<V::Value>
        where V: serde::de::Visitor,
    {
        struct TupleVisitor<'a, R: Read + 'a>(&'a mut Deserializer<R>);

        impl<'a, 'b: 'a, R: Read + 'b> serde::de::SeqVisitor for TupleVisitor<'a, R> {
            type Error = Error;

            fn visit_seed<T>(&mut self, seed: T) -> Result<Option<T::Value>>
                where T: serde::de::DeserializeSeed,
            {
                let value = try!(serde::de::DeserializeSeed::deserialize(seed, &mut *self.0));
                Ok(Some(value))
            }
        }

        visitor.visit_seq(TupleVisitor(self))
    }

    fn deserialize_seq_fixed_size<V>(self,
<<<<<<< HEAD
                            _: usize,
                            visitor: V) -> Result<V::Value>
        where V: serde::de::Visitor,
    {
        self.deserialize_seq(visitor)
    }

    fn deserialize_option<V>(self, visitor: V) -> Result<V::Value>
        where V: serde::de::Visitor,
    {
        let value: u8 = try!(serde::de::Deserialize::deserialize(&mut *self));
        match value {
            0 => visitor.visit_none(),
            1 => visitor.visit_some(&mut *self),
            _ => Err(ErrorKind::InvalidEncoding(InvalidEncoding {
                desc: "invalid tag when decoding Option",
                detail: Some(format!("Expected 0 or 1, got {}", value))
            }).into()),
        }
    }

    fn deserialize_seq<V>(self, visitor: V) -> Result<V::Value>
        where V: serde::de::Visitor,
    {
=======
                            len: usize,
                            visitor: V) -> DeserializeResult<V::Value>
        where V: serde::de::Visitor,
    {
>>>>>>> a16afaf4
        struct SeqVisitor<'a, R: Read + 'a> {
            deserializer: &'a mut Deserializer<R>,
            len: usize,
        }

        impl<'a, 'b: 'a, R: Read + 'b> serde::de::SeqVisitor for SeqVisitor<'a, R> {
            type Error = Error;

            fn visit_seed<T>(&mut self, seed: T) -> Result<Option<T::Value>>
                where T: serde::de::DeserializeSeed,
            {
                if self.len > 0 {
                    self.len -= 1;
                    let value = try!(serde::de::DeserializeSeed::deserialize(seed, &mut *self.deserializer));
                    Ok(Some(value))
                } else {
                    Ok(None)
                }
            }
        }

        visitor.visit_seq(SeqVisitor { deserializer: self, len: len })
    }

    fn deserialize_option<V>(self, visitor: V) -> DeserializeResult<V::Value>
        where V: serde::de::Visitor,
    {
        let value: u8 = try!(serde::de::Deserialize::deserialize(&mut *self));
        match value {
            0 => visitor.visit_none(),
            1 => visitor.visit_some(&mut *self),
            _ => Err(DeserializeError::InvalidEncoding(InvalidEncoding {
                desc: "invalid tag when decoding Option",
                detail: Some(format!("Expected 0 or 1, got {}", value))
            })),
        }
    }

    fn deserialize_seq<V>(self, visitor: V) -> DeserializeResult<V::Value>
        where V: serde::de::Visitor,
    {
        let len = try!(serde::Deserialize::deserialize(&mut *self));

        self.deserialize_seq_fixed_size(len, visitor)
    }

    fn deserialize_map<V>(self, visitor: V) -> Result<V::Value>
        where V: serde::de::Visitor,
    {
        struct MapVisitor<'a, R: Read + 'a> {
            deserializer: &'a mut Deserializer<R>,
            len: usize,
        }

        impl<'a, 'b: 'a, R: Read + 'b> serde::de::MapVisitor for MapVisitor<'a, R> {
            type Error = Error;

            fn visit_key_seed<K>(&mut self, seed: K) -> Result<Option<K::Value>>
                where K: serde::de::DeserializeSeed,
            {
                if self.len > 0 {
                    self.len -= 1;
                    let key = try!(serde::de::DeserializeSeed::deserialize(seed, &mut *self.deserializer));
                    Ok(Some(key))
                } else {
                    Ok(None)
                }
            }

            fn visit_value_seed<V>(&mut self, seed: V) -> Result<V::Value>
                where V: serde::de::DeserializeSeed,
            {
                let value = try!(serde::de::DeserializeSeed::deserialize(seed, &mut *self.deserializer));
                Ok(value)
            }
        }

        let len = try!(serde::Deserialize::deserialize(&mut *self));

        visitor.visit_map(MapVisitor { deserializer: self, len: len })
    }

    fn deserialize_struct<V>(self,
                       _name: &str,
                       fields: &'static [&'static str],
                       visitor: V) -> Result<V::Value>
        where V: serde::de::Visitor,
    {
        self.deserialize_tuple(fields.len(), visitor)
    }

    fn deserialize_struct_field<V>(self,
                                   _visitor: V) -> Result<V::Value>
        where V: serde::de::Visitor,
    {
        let message = "bincode does not support Deserializer::deserialize_struct_field";
        Err(Error::custom(message))
    }

    fn deserialize_newtype_struct<V>(self,
                               _name: &str,
                               visitor: V) -> Result<V::Value>
        where V: serde::de::Visitor,
    {
        visitor.visit_newtype_struct(self)
    }

    fn deserialize_unit_struct<V>(self,
                                  _name: &'static str,
                                  visitor: V) -> Result<V::Value>
        where V: serde::de::Visitor,
    {
        visitor.visit_unit()
    }

    fn deserialize_tuple_struct<V>(self,
                                   _name: &'static str,
                                   len: usize,
                                   visitor: V) -> Result<V::Value>
        where V: serde::de::Visitor,
    {
        self.deserialize_tuple(len, visitor)
    }

    fn deserialize_ignored_any<V>(self,
                                  _visitor: V) -> Result<V::Value>
        where V: serde::de::Visitor,
    {
        let message = "bincode does not support Deserializer::deserialize_ignored_any";
        Err(Error::custom(message))
    }
}

impl<'a, R: Read> serde::de::VariantVisitor for &'a mut Deserializer<R> {
    type Error = Error;

    fn visit_unit(self) -> Result<()> {
        Ok(())
    }

    fn visit_newtype_seed<T>(self, seed: T) -> Result<T::Value>
        where T: serde::de::DeserializeSeed,
    {
        serde::de::DeserializeSeed::deserialize(seed, self)
    }

    fn visit_tuple<V>(self,
                      len: usize,
                      visitor: V) -> Result<V::Value>
        where V: serde::de::Visitor,
    {
        serde::de::Deserializer::deserialize_tuple(self, len, visitor)
    }

    fn visit_struct<V>(self,
                       fields: &'static [&'static str],
                       visitor: V) -> Result<V::Value>
        where V: serde::de::Visitor,
    {
        serde::de::Deserializer::deserialize_tuple(self, fields.len(), visitor)
    }
}
static UTF8_CHAR_WIDTH: [u8; 256] = [
1,1,1,1,1,1,1,1,1,1,1,1,1,1,1,1,
1,1,1,1,1,1,1,1,1,1,1,1,1,1,1,1, // 0x1F
1,1,1,1,1,1,1,1,1,1,1,1,1,1,1,1,
1,1,1,1,1,1,1,1,1,1,1,1,1,1,1,1, // 0x3F
1,1,1,1,1,1,1,1,1,1,1,1,1,1,1,1,
1,1,1,1,1,1,1,1,1,1,1,1,1,1,1,1, // 0x5F
1,1,1,1,1,1,1,1,1,1,1,1,1,1,1,1,
1,1,1,1,1,1,1,1,1,1,1,1,1,1,1,1, // 0x7F
0,0,0,0,0,0,0,0,0,0,0,0,0,0,0,0,
0,0,0,0,0,0,0,0,0,0,0,0,0,0,0,0, // 0x9F
0,0,0,0,0,0,0,0,0,0,0,0,0,0,0,0,
0,0,0,0,0,0,0,0,0,0,0,0,0,0,0,0, // 0xBF
0,0,2,2,2,2,2,2,2,2,2,2,2,2,2,2,
2,2,2,2,2,2,2,2,2,2,2,2,2,2,2,2, // 0xDF
3,3,3,3,3,3,3,3,3,3,3,3,3,3,3,3, // 0xEF
4,4,4,4,4,0,0,0,0,0,0,0,0,0,0,0, // 0xFF
];

fn utf8_char_width(b: u8) -> usize {
    UTF8_CHAR_WIDTH[b as usize] as usize
}<|MERGE_RESOLUTION|>--- conflicted
+++ resolved
@@ -245,37 +245,10 @@
     }
 
     fn deserialize_seq_fixed_size<V>(self,
-<<<<<<< HEAD
-                            _: usize,
-                            visitor: V) -> Result<V::Value>
-        where V: serde::de::Visitor,
-    {
-        self.deserialize_seq(visitor)
-    }
-
-    fn deserialize_option<V>(self, visitor: V) -> Result<V::Value>
-        where V: serde::de::Visitor,
-    {
-        let value: u8 = try!(serde::de::Deserialize::deserialize(&mut *self));
-        match value {
-            0 => visitor.visit_none(),
-            1 => visitor.visit_some(&mut *self),
-            _ => Err(ErrorKind::InvalidEncoding(InvalidEncoding {
-                desc: "invalid tag when decoding Option",
-                detail: Some(format!("Expected 0 or 1, got {}", value))
-            }).into()),
-        }
-    }
-
-    fn deserialize_seq<V>(self, visitor: V) -> Result<V::Value>
-        where V: serde::de::Visitor,
-    {
-=======
                             len: usize,
                             visitor: V) -> DeserializeResult<V::Value>
         where V: serde::de::Visitor,
     {
->>>>>>> a16afaf4
         struct SeqVisitor<'a, R: Read + 'a> {
             deserializer: &'a mut Deserializer<R>,
             len: usize,
